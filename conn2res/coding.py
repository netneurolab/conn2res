# -*- coding: utf-8 -*-
"""
Intermediate functions that handle the selection of
the readout nodes before performing the task.

@author: Estefany Suarez
"""

from re import L
import numpy as np
import pandas as pd
from scipy.linalg import block_diag

from .task import run_task


def get_modules(module_assignment):
    """
    # TODO
    """
    # get module ids
    module_ids = np.unique(module_assignment)
    readout_modules = [np.where(module_assignment == i)[0] for i in module_ids]

    return module_ids, readout_modules


def encoder(reservoir_states, target, readout_modules=None,
            readout_nodes=None, *args, **kwargs):
    """
    Function that defines the set(s) of readout nodes based on whether
    'readout_nodes', 'readout_modules' or None is provided. It then calls
    the 'run_task' function in the task module.

    The 'encoder' defines readout nodes for an encoding set up.

    Parameters
    ----------
    task : {'sgnl_recon', 'pttn_recog'}
        Task to be performed. Use 'sgnal_recon' to measure the fading memory
        property, or 'pttn_recog' to measure the separation property
    reservoir_states : list or tuple of numpy.ndarrays
        simulated reservoir states for training and test; the shape of each
        numpy.ndarray is n_samples, n_reservoir_nodes
    target : listo or tuple of numpy.ndarrays
        training and test targets or output labels; the shape of each
        numpy.ndarray is n_samples, n_labels

    # TODO update readout_modules doc
    readout_modules : (N,) list or numpy.ndarray, optional
        an array that specifies to which module each of the nodes in the
        reservoir belongs to. N is the number of nodes in the reservoir. These
        modules are used to define sets of readout_nodes. If provided,
        readout_nodes is ignored.
    readout_nodes : (N,) list or numpy.ndarray, optional
        specifies the set of nodes from which the signals will be extracted from
        'reservoir_states' to perform 'task'
    kwargs : other keyword arguments are passed to one of the following
        functions:
            conn2res.task.run_task()

    Returns
    -------
    df_encoding : pandas.DataFrame
        data frame with task scores

    """

    if readout_modules is not None:

        if isinstance(readout_modules, np.ndarray):
            module_ids, readout_modules = get_modules(readout_modules)

        elif isinstance(readout_modules, dict):
            module_ids = list(readout_modules.keys())
            readout_modules = list(readout_modules.values())

        elif isinstance(readout_modules, list):
            module_ids = np.arange(len(readout_modules))

        # perform task using as readout nodes every module in readout_modules
        df_encoding = []
        model = []
        for i, readout_nodes in enumerate(readout_modules):

            print(
                f'\t   -- Module : {module_ids[i]} with {len(readout_nodes)} nodes --')

            # create temporal dataframe
<<<<<<< HEAD
            df_module, model_module = run_task(reservoir_states=(
=======
            df_module = run_task(reservoir_states=(
>>>>>>> 6b6eb242
                reservoir_states[0][:, readout_nodes], reservoir_states[1][:, readout_nodes]), target=target, **kwargs)  # reservoir_states[:,:,readout_nodes],

            df_module['module'] = module_ids[i]
            df_module['n_nodes'] = len(readout_nodes)

            # get encoding scores
            df_encoding.append(df_module)
            model.append(model_module)

        df_encoding = pd.concat(df_encoding)

    elif readout_nodes is not None:
<<<<<<< HEAD
        df_encoding, model = run_task(reservoir_states=(
=======
        df_encoding = run_task(reservoir_states=(
>>>>>>> 6b6eb242
            reservoir_states[0][:, readout_nodes], reservoir_states[1][:, readout_nodes]), target=target, **kwargs)

        df_encoding['n_nodes'] = len(readout_nodes)

    else:
        df_encoding, model = run_task(reservoir_states=reservoir_states,
                                      target=target, **kwargs)

<<<<<<< HEAD
    if 'model' in kwargs:
        return df_encoding, model
    else:
        return df_encoding

=======
    return df_encoding


def time_average_samples(seq_len, data, sample_weight, operation=None):
    """
    Time averages reservoir states or subsamples labels before they are entered into the encoder (task)

    Parameters
    ----------
    TODO

    Returns
    -------
    TODO
    """

    # make sure that sample weights are in the right format
    if isinstance(sample_weight, tuple):
        sample_weight = list(sample_weight)
    if isinstance(sample_weight, np.ndarray):
        sample_weight = [sample_weight]

    # make sure that data are in the right format
    if isinstance(data, tuple):
        data = list(data)
    elif isinstance(data, np.ndarray):
        data = [data]

    if len(data) != len(data):
        raise ValueError(
            'data and sample_weight should have the same number of assigned variables')

    argout = []
    for i, _ in enumerate(data):
        # number of trials
        n_trials = int(data[i].shape[0] / seq_len)

        # reshape data
        data[i] = np.split(data[i], n_trials, axis=0)
        sample_weight[i] = np.split(sample_weight[i], n_trials, axis=0)

        tmp = []

        for j in range(n_trials):
            # get indices of unique weights (in order of occurence!)
            _, ia = np.unique(sample_weight[i][j], return_index=True)
            idx_sample = np.sort(ia)

        if operation == 'time_average':
            # reformat sample weight to enable matrix multiplication
            idx_sample = np.append(idx_sample, sample_weight[i][j].size)
            sample_weight[i][j] = block_diag(
                *[sample_weight[i][j][idx_sample[ii]:idx_sample[ii+1]] for ii, _ in enumerate(idx_sample[:-1])])

            # time average based on sample weight
            tmp.append(sample_weight[i][j] @ data[i][j])

        elif operation == 'subsample':
            # subsample labels^M
            tmp.append(data[i][j][idx_sample])

        argout.append(np.vstack(tmp))

>>>>>>> 6b6eb242
<|MERGE_RESOLUTION|>--- conflicted
+++ resolved
@@ -1,190 +1,178 @@
-# -*- coding: utf-8 -*-
-"""
-Intermediate functions that handle the selection of
-the readout nodes before performing the task.
-
-@author: Estefany Suarez
-"""
-
-from re import L
-import numpy as np
-import pandas as pd
-from scipy.linalg import block_diag
-
-from .task import run_task
-
-
-def get_modules(module_assignment):
-    """
-    # TODO
-    """
-    # get module ids
-    module_ids = np.unique(module_assignment)
-    readout_modules = [np.where(module_assignment == i)[0] for i in module_ids]
-
-    return module_ids, readout_modules
-
-
-def encoder(reservoir_states, target, readout_modules=None,
-            readout_nodes=None, *args, **kwargs):
-    """
-    Function that defines the set(s) of readout nodes based on whether
-    'readout_nodes', 'readout_modules' or None is provided. It then calls
-    the 'run_task' function in the task module.
-
-    The 'encoder' defines readout nodes for an encoding set up.
-
-    Parameters
-    ----------
-    task : {'sgnl_recon', 'pttn_recog'}
-        Task to be performed. Use 'sgnal_recon' to measure the fading memory
-        property, or 'pttn_recog' to measure the separation property
-    reservoir_states : list or tuple of numpy.ndarrays
-        simulated reservoir states for training and test; the shape of each
-        numpy.ndarray is n_samples, n_reservoir_nodes
-    target : listo or tuple of numpy.ndarrays
-        training and test targets or output labels; the shape of each
-        numpy.ndarray is n_samples, n_labels
-
-    # TODO update readout_modules doc
-    readout_modules : (N,) list or numpy.ndarray, optional
-        an array that specifies to which module each of the nodes in the
-        reservoir belongs to. N is the number of nodes in the reservoir. These
-        modules are used to define sets of readout_nodes. If provided,
-        readout_nodes is ignored.
-    readout_nodes : (N,) list or numpy.ndarray, optional
-        specifies the set of nodes from which the signals will be extracted from
-        'reservoir_states' to perform 'task'
-    kwargs : other keyword arguments are passed to one of the following
-        functions:
-            conn2res.task.run_task()
-
-    Returns
-    -------
-    df_encoding : pandas.DataFrame
-        data frame with task scores
-
-    """
-
-    if readout_modules is not None:
-
-        if isinstance(readout_modules, np.ndarray):
-            module_ids, readout_modules = get_modules(readout_modules)
-
-        elif isinstance(readout_modules, dict):
-            module_ids = list(readout_modules.keys())
-            readout_modules = list(readout_modules.values())
-
-        elif isinstance(readout_modules, list):
-            module_ids = np.arange(len(readout_modules))
-
-        # perform task using as readout nodes every module in readout_modules
-        df_encoding = []
-        model = []
-        for i, readout_nodes in enumerate(readout_modules):
-
-            print(
-                f'\t   -- Module : {module_ids[i]} with {len(readout_nodes)} nodes --')
-
-            # create temporal dataframe
-<<<<<<< HEAD
-            df_module, model_module = run_task(reservoir_states=(
-=======
-            df_module = run_task(reservoir_states=(
->>>>>>> 6b6eb242
-                reservoir_states[0][:, readout_nodes], reservoir_states[1][:, readout_nodes]), target=target, **kwargs)  # reservoir_states[:,:,readout_nodes],
-
-            df_module['module'] = module_ids[i]
-            df_module['n_nodes'] = len(readout_nodes)
-
-            # get encoding scores
-            df_encoding.append(df_module)
-            model.append(model_module)
-
-        df_encoding = pd.concat(df_encoding)
-
-    elif readout_nodes is not None:
-<<<<<<< HEAD
-        df_encoding, model = run_task(reservoir_states=(
-=======
-        df_encoding = run_task(reservoir_states=(
->>>>>>> 6b6eb242
-            reservoir_states[0][:, readout_nodes], reservoir_states[1][:, readout_nodes]), target=target, **kwargs)
-
-        df_encoding['n_nodes'] = len(readout_nodes)
-
-    else:
-        df_encoding, model = run_task(reservoir_states=reservoir_states,
-                                      target=target, **kwargs)
-
-<<<<<<< HEAD
-    if 'model' in kwargs:
-        return df_encoding, model
-    else:
-        return df_encoding
-
-=======
-    return df_encoding
-
-
-def time_average_samples(seq_len, data, sample_weight, operation=None):
-    """
-    Time averages reservoir states or subsamples labels before they are entered into the encoder (task)
-
-    Parameters
-    ----------
-    TODO
-
-    Returns
-    -------
-    TODO
-    """
-
-    # make sure that sample weights are in the right format
-    if isinstance(sample_weight, tuple):
-        sample_weight = list(sample_weight)
-    if isinstance(sample_weight, np.ndarray):
-        sample_weight = [sample_weight]
-
-    # make sure that data are in the right format
-    if isinstance(data, tuple):
-        data = list(data)
-    elif isinstance(data, np.ndarray):
-        data = [data]
-
-    if len(data) != len(data):
-        raise ValueError(
-            'data and sample_weight should have the same number of assigned variables')
-
-    argout = []
-    for i, _ in enumerate(data):
-        # number of trials
-        n_trials = int(data[i].shape[0] / seq_len)
-
-        # reshape data
-        data[i] = np.split(data[i], n_trials, axis=0)
-        sample_weight[i] = np.split(sample_weight[i], n_trials, axis=0)
-
-        tmp = []
-
-        for j in range(n_trials):
-            # get indices of unique weights (in order of occurence!)
-            _, ia = np.unique(sample_weight[i][j], return_index=True)
-            idx_sample = np.sort(ia)
-
-        if operation == 'time_average':
-            # reformat sample weight to enable matrix multiplication
-            idx_sample = np.append(idx_sample, sample_weight[i][j].size)
-            sample_weight[i][j] = block_diag(
-                *[sample_weight[i][j][idx_sample[ii]:idx_sample[ii+1]] for ii, _ in enumerate(idx_sample[:-1])])
-
-            # time average based on sample weight
-            tmp.append(sample_weight[i][j] @ data[i][j])
-
-        elif operation == 'subsample':
-            # subsample labels^M
-            tmp.append(data[i][j][idx_sample])
-
-        argout.append(np.vstack(tmp))
-
->>>>>>> 6b6eb242
+# -*- coding: utf-8 -*-
+"""
+Intermediate functions that handle the selection of
+the readout nodes before performing the task.
+
+@author: Estefany Suarez
+"""
+
+from re import L
+import numpy as np
+import pandas as pd
+from scipy.linalg import block_diag
+
+from .task import run_task
+
+
+def get_modules(module_assignment):
+    """
+    # TODO
+    """
+    # get module ids
+    module_ids = np.unique(module_assignment)
+    readout_modules = [np.where(module_assignment == i)[0] for i in module_ids]
+
+    return module_ids, readout_modules
+
+
+def encoder(reservoir_states, target, readout_modules=None,
+            readout_nodes=None, *args, **kwargs):
+    """
+    Function that defines the set(s) of readout nodes based on whether
+    'readout_nodes', 'readout_modules' or None is provided. It then calls
+    the 'run_task' function in the task module.
+
+    The 'encoder' defines readout nodes for an encoding set up.
+
+    Parameters
+    ----------
+    task : {'sgnl_recon', 'pttn_recog'}
+        Task to be performed. Use 'sgnal_recon' to measure the fading memory
+        property, or 'pttn_recog' to measure the separation property
+    reservoir_states : list or tuple of numpy.ndarrays
+        simulated reservoir states for training and test; the shape of each
+        numpy.ndarray is n_samples, n_reservoir_nodes
+    target : listo or tuple of numpy.ndarrays
+        training and test targets or output labels; the shape of each
+        numpy.ndarray is n_samples, n_labels
+
+    # TODO update readout_modules doc
+    readout_modules : (N,) list or numpy.ndarray, optional
+        an array that specifies to which module each of the nodes in the
+        reservoir belongs to. N is the number of nodes in the reservoir. These
+        modules are used to define sets of readout_nodes. If provided,
+        readout_nodes is ignored.
+    readout_nodes : (N,) list or numpy.ndarray, optional
+        specifies the set of nodes from which the signals will be extracted from
+        'reservoir_states' to perform 'task'
+    kwargs : other keyword arguments are passed to one of the following
+        functions:
+            conn2res.task.run_task()
+
+    Returns
+    -------
+    df_encoding : pandas.DataFrame
+        data frame with task scores
+
+    """
+
+    if readout_modules is not None:
+
+        if isinstance(readout_modules, np.ndarray):
+            module_ids, readout_modules = get_modules(readout_modules)
+
+        elif isinstance(readout_modules, dict):
+            module_ids = list(readout_modules.keys())
+            readout_modules = list(readout_modules.values())
+
+        elif isinstance(readout_modules, list):
+            module_ids = np.arange(len(readout_modules))
+
+        # perform task using as readout nodes every module in readout_modules
+        df_encoding = []
+        model = []
+        for i, readout_nodes in enumerate(readout_modules):
+
+            print(
+                f'\t   -- Module : {module_ids[i]} with {len(readout_nodes)} nodes --')
+
+            # create temporal dataframe
+            df_module, model_module = run_task(reservoir_states=(
+                reservoir_states[0][:, readout_nodes], reservoir_states[1][:, readout_nodes]), target=target, **kwargs)  # reservoir_states[:,:,readout_nodes],
+
+            df_module['module'] = module_ids[i]
+            df_module['n_nodes'] = len(readout_nodes)
+
+            # get encoding scores
+            df_encoding.append(df_module)
+            model.append(model_module)
+
+        df_encoding = pd.concat(df_encoding)
+
+    elif readout_nodes is not None:
+        df_encoding, model = run_task(reservoir_states=(
+            reservoir_states[0][:, readout_nodes], reservoir_states[1][:, readout_nodes]), target=target, **kwargs)
+
+        df_encoding['n_nodes'] = len(readout_nodes)
+
+    else:
+        df_encoding, model = run_task(reservoir_states=reservoir_states,
+                                      target=target, **kwargs)
+
+    if 'model' in kwargs:
+        return df_encoding, model
+    else:
+        return df_encoding
+
+
+def time_average_samples(seq_len, data, sample_weight, operation=None):
+    """
+    Time averages reservoir states or subsamples labels before they are entered into the encoder (task)
+
+    Parameters
+    ----------
+    TODO
+
+    Returns
+    -------
+    TODO
+    """
+
+    # make sure that sample weights are in the right format
+    if isinstance(sample_weight, tuple):
+        sample_weight = list(sample_weight)
+    if isinstance(sample_weight, np.ndarray):
+        sample_weight = [sample_weight]
+
+    # make sure that data are in the right format
+    if isinstance(data, tuple):
+        data = list(data)
+    elif isinstance(data, np.ndarray):
+        data = [data]
+
+    if len(data) != len(data):
+        raise ValueError(
+            'data and sample_weight should have the same number of assigned variables')
+
+    argout = []
+    for i, _ in enumerate(data):
+        # number of trials
+        n_trials = int(data[i].shape[0] / seq_len)
+
+        # reshape data
+        data[i] = np.split(data[i], n_trials, axis=0)
+        sample_weight[i] = np.split(sample_weight[i], n_trials, axis=0)
+
+        tmp = []
+
+        for j in range(n_trials):
+            # get indices of unique weights (in order of occurence!)
+            _, ia = np.unique(sample_weight[i][j], return_index=True)
+            idx_sample = np.sort(ia)
+
+            if operation == 'time_average':
+                # reformat sample weight to enable matrix multiplication
+                idx_sample = np.append(idx_sample, sample_weight[i][j].size)
+                sample_weight[i][j] = block_diag(
+                    *[sample_weight[i][j][idx_sample[ii]:idx_sample[ii+1]] for ii, _ in enumerate(idx_sample[:-1])])
+
+                # time average based on sample weight
+                tmp.append(sample_weight[i][j] @ data[i][j])
+
+            elif operation == 'subsample':
+                # subsample labels^M
+                tmp.append(data[i][j][idx_sample])
+
+        argout.append(np.vstack(tmp))
+
+    return tuple(argout)