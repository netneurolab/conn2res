# -*- coding: utf-8 -*-
"""
Functionality for simulating reservoirs
"""
from abc import ABCMeta, abstractmethod
import numpy as np
from numpy.linalg import pinv
from . import utils
from abc import ABC,abstractmethod
import cupy as cp
from joblib import Parallel, delayed

class Reservoir(metaclass=ABCMeta):
    """
    Class that represents a general Reservoir object

    ...

    Attributes
    ----------
    w : numpy.ndarray
        reservoir connectivity matrix (source, target)
    _state : numpy.ndarray
        reservoir activation states
    n_nodes : int
        dimension of the reservoir

    Methods
    ----------
    # TODO

    simulate

    add_washout_time

    """

    def __init__(self, w):
        """
        Constructor class for general Reservoir Networks

        Parameters
        ----------
        w : (N, N) numpy.ndarray
            reservoir connectivity matrix (source, target)
            N: number of nodes in the network. If w is directed, then rows
            (columns) should correspond to source (target) nodes.
        """
        self.w = w
        self._state = None
        self.n_nodes = len(self.w)

    @abstractmethod
    def simulate(self, *args, **kwargs):
        pass

    def add_washout_time(self, *args, idx_washout=0):
        """
        Add washout time to reservoir states and corresponding arrays (e.g., label, sample weight)
        'ext_input'

        Parameters
        ----------
        idx_washout: int
            index up to which the values of arrays should be deleted
        args: numpy.ndarray
            reservoir states and any additional arrays where washout is to be applied

        Returns
        -------
        args: numpy.ndarray
            same arrays as in args but after washout is applied
        """

        # delete initial indexes of arrays in args
        argout = tuple(a[idx_washout:] for a in args)

        return argout


class EchoStateNetwork(Reservoir):
    """
    Class that represents an Echo State Network

    ...

    Attributes
    ----------
    w : numpy.ndarray
        reservoir connectivity matrix (source, target)
    _state : numpy.ndarray
        reservoir activation states
    n_nodes : int
        dimension of the reservoir
    activation_function : fct
        type of activation function
    activation_function_derivative : fct
        derivative of activation function
    LE : numpy.ndarray
        Lyapunov exponents of the reservoir
    LE_trajectory : numpy.ndarray
        Lyapunov exponents of the reservoir over time

    Methods
    -------
    # TODO

    simulate

    set_activation_function

    """

    def __init__(self, *args, activation_function='tanh', **kwargs):
        """
        Constructor class for Echo State Networks

        Parameters
        ----------
        w: (N, N) numpy.ndarray
            Reservoir connectivity matrix (source, target)
            N: number of nodes in the network. If w is directed, then rows
            (columns) should correspond to source (target) nodes.
        activation_function: str {'linear', 'elu', 'relu', 'leaky_relu',
            'sigmoid', 'tanh', 'step'}, default 'tanh'
            Activation function (nonlinearity of the system's units)
        """

        super().__init__(*args, **kwargs)

        # activation function
        self.activation_function = self.set_activation_function(
            activation_function, **kwargs)
        self.activation_function_derivative = self.get_derivative(
            activation_function, **kwargs)

    def simulate(
        self, ext_input, w_in, input_gain=None, ic=None, output_nodes=None,
        return_states=True, compute_LE = False, warmup = 0, **kwargs
    ):
        """
        Simulates reservoir dynamics given an external input signal
        'ext_input' and an input connectivity matrix 'w_in'

        Parameters
        ----------
        ext_input : (time, N_inputs) numpy.ndarray
            External input signal
            N_inputs: number of external input signals
        w_in : (N_inputs, N) numpy.ndarray
            Input connectivity matrix (source, target)
            N_inputs: number of external input signals
            N: number of nodes in the network
        ic : (N,) numpy.ndarray, optional
            Initial conditions
            N: number of nodes in the network. If w is directed, then rows
            (columns) should correspond to source (target) nodes.
        output_nodes : list or numpy.ndarray, optional
            List of nodes for which reservoir states will be returned if
            'return_states' is True.
        return_states : bool, optional
            If True, simulated resrvoir states are returned. True by default.
        compute_LE : bool, optional
            If True, compute the Lyapunov spectrum of the reservoir. False by default.
        kwargs:
            Other keyword arguments are passed to self.activation_function

        Returns
        -------
        self._state : (time, N) numpy.ndarray
            Activation states of the reservoir.
            N: number of nodes in the network if output_nodes is None, else
            number of output_nodes
        """
        # print('\n GENERATING RESERVOIR STATES ...')

        # if ext_input is list or tuple convert to numpy.ndarray
        if isinstance(ext_input, (list, tuple)):
            sections = utils.get_sections(ext_input)
            ext_input = utils.concat(ext_input)
            convert_to_list = True
        else:
            convert_to_list = False

        # initialize reservoir states
        timesteps = range(1, len(ext_input) + 1)
        self._state = np.zeros((len(timesteps) + 1, self.n_nodes))

        # set initial conditions
        if ic is not None:
            self._state[0, :] = ic

        # scale input connectivity matrix
        if input_gain is not None:
            w_in = input_gain * w_in

        if compute_LE and self.activation_function_derivative is not None:
            Q = np.eye(self.n_nodes)
            y = np.zeros(self.n_nodes)
            self.LE_trajectory = np.zeros((len(timesteps), self.n_nodes))

        # simulate dynamics
        for t in timesteps:
            # if (t > 0) and (t % 100 == 0):
            #     print(f'\t ----- timestep = {t}')
            synap_input = np.dot(
                self._state[t-1, :], self.w) + np.dot(ext_input[t-1, :], w_in)
            self._state[t, :] = self.activation_function(synap_input, **kwargs)

            if compute_LE and self.activation_function_derivative is not None:
                J = np.dot(np.diag(self.activation_function_derivative(synap_input)), self.w)
                Q = np.dot(J, Q)
                Q, R = np.linalg.qr(Q)
                yt = np.log2(np.abs(np.diag(R)))
                self.LE_trajectory[t-1, :] = yt
                if t > warmup:
                    y += yt
        
        if compute_LE and self.activation_function_derivative is not None:
            self.LE = y / (timesteps[-1] - warmup)

        # remove initial condition (to match the time index of _state
        # and ext_input)
        self._state = self._state[1:]

        # convert back to list or tuple
        if convert_to_list:
            self._state = utils.split(self._state, sections)

        # return the same type
        if return_states:
            if output_nodes is not None:
                if convert_to_list:
                    return [state[:, output_nodes] for state in self._state]
                else:
                    return self._state[:, output_nodes]
            else:
                return self._state

    def set_activation_function(self, function, **kwargs):

        def linear(x, **kwargs):
            m = kwargs.get('m', 1)
            return m * x

        def elu(x, **kwargs):
            alpha = kwargs.get('alpha', 0.5)
            x[x <= 0] = alpha*(np.exp(x[x <= 0]) - 1)
            return x

        def relu(x):
            return np.maximum(0, x)

        def leaky_relu(x, **kwargs):
            alpha = kwargs.get('alpha', 0.5)
            return np.maximum(alpha * x, x)

        def sigmoid(x):
            return 1.0 / (1 + np.exp(-x))

        def tanh(x):
            return np.tanh(x)

        def step(x, **kwargs):
            thr = kwargs.get('thr', 0.5)
            vmin = kwargs.get('vmin', 0)
            vmax = kwargs.get('vmax', 1)
            return np.piecewise(x, [x < thr, x >= thr], [vmin, vmax]).astype(int)

        if function == 'linear':
            return linear
        elif function == 'elu':
            return elu
        elif function == 'relu':
            return relu
        elif function == 'leaky_relu':
            return leaky_relu
        elif function == 'sigmoid':
            return sigmoid
        elif function == 'tanh':
            return tanh
        elif function == 'step':
            return step


class SpikingNeuralNetwork(Reservoir):
    """
    Class that represents a Spiking Neural Network
    Adapted from Kim et al., 2019 and Nicola & Clopath, 2017
    (https://github.com/rkim35/spikeRNN/blob/master/spiking/LIF_network_fnc.m)
    ...

    Attributes
    ----------
    w : (N, N) numpy.ndarray
        reservoir connectivity matrix (source, target)
        N: number of nodes in the network. If w is directed, then rows
        (columns) should correspond to source (target) nodes.
    _state : same as ext_input
        reservoir activation states
    n_nodes : int
        dimension of the reservoir
    inh : (N,) numpy.ndarray
        boolean array indicating whether a node is
        inhibitory (True) or excitatory (False)
        N: number of nodes in the network
    exc : (N,) numpy.ndarray
        boolean array indicating whether a node is
        excitatory (True) or inhibitory (False)
        N: number of nodes in the network
    som : (N,) numpy.ndarray
        boolean array indicating whether a node is
        somatostatin-expressing (True) or not (False)
        N: number of nodes in the network
    dt : float
        sampling rate (in s)
    T : float
        trial duration (in s)
    nt : int
        number of time steps
    td : float or numpy.ndarray
        decay time constants of the synaptic filter model (in s)
    REC : (nt, N) numpy.ndarray
        membrane voltage tracings (mV)
        nt: number of time steps
        N: number of nodes in the network
    Is : (N, nt) numpy.ndarray
        external input current
        nt: number of time steps
        N: number of nodes in the network
    IPSCs : (N, nt) numpy.ndarray
        post synaptic currents over time
        nt: number of time steps
        N: number of nodes in the network
    spk : (N, nt) numpy.ndarray
        spike raster
        nt: number of time steps
        N: number of nodes in the network
    rs : (N, nt/timescale) numpy.ndarray
        filtered firing rates over time
        nt: number of time steps
        N: number of nodes in the network
        timescale: number of internal time steps per external time steps
    hs : (N, nt) numpy.ndarray
        filtered firing rates over time (synaptic input accumulation)
        nt: number of time steps
        N: number of nodes in the network
    tspike : (N_spikes, 2) numpy.ndarray
        spike times (in s)
        N_spikes: number of spikes
        tspike[:, 0]: spike neuronal indices
        tspike[:, 1]: spike times (in s)
    inh_fr : (N_inh,) numpy.ndarray
        average firing rates of inhibitory neurons
        N_inh: number of inhibitory neurons
    exc_fr : (N_exc,) numpy.ndarray
        average firing rates of excitatory neurons
        N_exc: number of excitatory neurons
    all_fr : (N,) numpy.ndarray
        average firing rates of all neurons
        N: number of neurons in the network

    Methods
    -------
    # TODO

    simulate

    """

    def __init__(self, *args, inh = 0.2, som = 0., apply_Dale = True, **kwargs):
        """
        Constructor class for Spiking Neural Networks

        Parameters
        ----------
        w: (N, N) numpy.ndarray
            Reservoir connectivity matrix (source, target)
            N: number of nodes in the network. If w is directed,
            then rows (columns) should correspond to source (target) nodes.
        inh: float or (N,) numpy.ndarray, optional
            If float, inh should be in the range [0, 1] and
            indicates the proportion of inhibitory neurons in the network.
            If numpy.ndarray of shape (N,), then inh is a
            boolean array indicating whether a node is
            inhibitory (True) or excitatory (False).
            This parameter is used to apply Dale's principle, constraining
            the connectivity matrix such that a neuron can only be either
            excitatory or inhibitory, but not both.
            Default: 0.2
        som: float or (N,) numpy.ndarray, optional
            If float, som inh should be in the range [0, 1] and
            indicates the proportion of somatostatin-expressing interneurons
            in the network.
            If numpy.ndarray of shape (N,), then som is a
            boolean array indicating whether a node is
            somatostatin-expressing (True) or not (False).
            Importantly, somatostatin-expressing interneurons are a
            subset of the inhibitory neurons.
            This parameter is used to constrain a
            common cortical microcircuit motif where somatostatin-expressing
            inhibitory neurons do not receive inhibitory input.
            Default: 0
        """

        super().__init__(*args, **kwargs)

        if not(isinstance(inh, (float, np.ndarray))):
            raise TypeError('inh must be float or numpy.ndarray')

        if not(isinstance(som, (float, np.ndarray))):
            raise TypeError('som must be float or numpy.ndarray')

        if isinstance(inh, float) and isinstance(som, np.ndarray):
            raise TypeError('inh must be numpy.ndarray if som is numpy.ndarray')

        if isinstance(inh, np.ndarray) and isinstance(som, np.ndarray):
            if not np.all(som <= inh):
                raise ValueError('som must be a subset of inh')

        if isinstance(inh, np.ndarray):
            if not np.issubdtype(inh.dtype, np.bool_):
                raise TypeError('inh must be boolean')
            exc = ~inh
        else:
            if not (0 <= inh <= 1):
                raise ValueError('inh and exc must be in the range [0, 1]')
            inh = np.random.rand(self.n_nodes) < inh
            exc = ~inh

        if isinstance(som, np.ndarray):
            if not np.issubdtype(som.dtype, np.bool_):
                raise TypeError('som must be boolean')
            som_idx = np.where(som)[0]
        else:
            if not (0 <= som <= 1):
                raise ValueError('inh and exc must be in the range [0, 1]')
            if som > 0:
                som_size = int(np.round(som * np.sum(inh)))
                som = np.zeros(self.n_nodes, dtype=bool)
                som_idx = np.random.choice(np.where(inh)[0], som_size, replace=False)
                som[som_idx] = True
            else:
                som = np.zeros(self.n_nodes, dtype=bool)

        # apply Dale's principle if inhibitory neurons are specified
        if np.any(inh):
            w = np.abs(self.w)

            # mask matrix imposing Dale's principle
            mask = np.eye(self.n_nodes, dtype=np.float32)
            mask[np.where(inh)[0], np.where(inh)[0]] = -1

            # mask matrix imposing wiring motif mediated by
            # somatostatin-expressing interneurons
            som_mask = np.ones((self.n_nodes, self.n_nodes), dtype=np.float32)
            if np.any(som):
                for i in som_idx:
                    som_mask[i, np.where(inh)[0]] = 0

            self.w = np.multiply(np.matmul(w, mask), som_mask)

        self.inh = inh
        self.exc = exc
        self.som = som

    def simulate(
        self, ext_input, w_in,
        downsample = 1, taus = 35,
        tau_min = 20, tau_max = 50, sig_param = None,
        timescale = 100, dt = 0.05, tref = 2, tm = 10,
        vreset = -65, vpeak = -40, tr = 2,
        stim_mode = None, stim_dur = None, stim_units = None, stim_val = 0.5,
        input_gain=None, ic=None, output_nodes=None,
        return_states=True
    ):
        """
        Simulates the dynamics of a spiking neural network given
        an external input signal 'ext_input',
        an input connectivity matrix 'w_in', and
        synaptic decay time constants 'taus'

        Parameters
        ----------
        ext_input : (time, N_inputs) numpy.ndarray
            External input signal
            N_inputs: number of external input signals
        w_in : (N_inputs, N) numpy.ndarray
            Input connectivity matrix (source, target)
            N_inputs: number of external input signals
            N: number of nodes in the network
        taus : float or (2,) array_like, optional
            Parameter(s) that modify the decay time constants of the
            synaptic filter model.
            If float, then the same decay time constant is used
            for all neurons.
            If array_like, then:
            taus[0]: minimum
            taus[1]: maximum
        downsample : int, optional
            Downsamples external input signal by a factor of 'downsample'.
            Default: 1
        taus : float or (N,) numpy.ndarray, optional
            Decay time constants of the synaptic filter model (in ms).
            If float, then the same decay time constant tau
            is used for all neurons.
            If numpy.ndarray of shape (N,), then:
            taus[i]: decay time constant of neuron i
            N: number of nodes in the network
            Default: 35
        tau_min : float, optional
            Minimum decay time constant of the synaptic filter model (in ms).
            Default: 20
            Note: used in combination with tau_max and sig_param;
            overrides taus
        tau_max : float, optional
            Maximum decay time constant of the synaptic filter model (in ms).
            Default: 50
            Note: used in combination with tau_min and sig_param;
            overrides taus
        sig_param : float, (N,) numpy.ndarray, or string, optional
            Parameter(s) of the sigmoid function that constrains
            the decay time constants of the synaptic filter model.
            If float, then the same parameter is used for all neurons
            yielding a single decay time constant for all neurons.
            If numpy.ndarray of shape (N,), then:
            sig_param[i]: parameter of the sigmoid function of neuron i
            and a different decay time constant is used for each neuron.
            If 'normal', then N values are sampled from a normal distribution
            with mean = 0 and standard deviation = 1.
            N: number of nodes in the network.
            Default: None
            Note: used in combination with tau_min and tau_max;
            overrides taus
        dt : float, optional
            Sampling rate (in ms). Default: 0.05
        timescale : float, optional
            number of internal time steps per external time steps
            Default: 100
        tref : float, optional
            Refractory time constant (in ms). Default: 2
        tm : float, optional
            Membrane time constant (in ms). Default: 10
        vreset : float, optional
            Reset voltage (in mV). Default: -65
        vpeak : float, optional
            Peak voltage (in mV). Default: -40
        tr : float, optional
            Rise time constant (in ms). Default: 2
        stim_mode : {'exc', 'inh'}, optional
            Indicates whether to apply artificial
            depolarizing ('exc') or hyperpolarizing ('inh')
            stimulation (modelling optogenetic stimulation).
            Default: None
        stim_dur : (2,) numpy.ndarray, optional
            Time interval (in timesteps) during which
            artificial stimulation or inhibition is applied.
            stim_dur[0]: stimulus onset
            stim_dur[1]: stimulus offset
            Default: None
        stim_units : (N,) numpy.ndarray, optional
            Indices of neurons that will be stimulated or inhibited.
            Default: None
        stim_val : float, optional
            Value of the artificial stimulation or inhibition (in mV).
            Default: 0.5
        input_gain : float, optional
            Constant gain that scales w_in. Default: None
        ic : (N,) numpy.ndarray, optional
            Initial voltage conditions
            N: number of nodes in the network.
            Default: None
        output_nodes : array_like, optional
            List of nodes for which reservoir states will be returned if
            'return_states' is True. Default: None
        return_states : bool, optional
            If True, simulated reservoir states are returned.
            Default: True

        Returns
        -------
        self._state : (time, N) numpy.ndarray
            Activation states of the reservoir.
            N: number of nodes in the network if output_nodes is None, else
            number of output_nodes
        """

        # inhibitory and excitatory neuron indices
        inh_ind = np.where(self.inh)[0]
        exc_ind = np.where(self.exc)[0]

        # if ext_input is list or tuple convert to numpy.ndarray
        if isinstance(ext_input, (list, tuple)):
            sections = utils.get_sections(ext_input)
            ext_input = utils.concat(ext_input)
            convert_to_list = True
        else:
            convert_to_list = False

        # scale input connectivity matrix
        if input_gain is not None:
            w_in = input_gain * w_in
        w_in = w_in.T

        # Downsample input stimulus
        ext_input = ext_input.T
        ext_input = ext_input[:, ::downsample]
        ext_stim = np.dot(w_in, ext_input)

        # Set simulation parameters
        # sampling rate (s)
        dt = dt/1000 * downsample
        # trial duration (s)
        T = (ext_input.shape[1]) * dt * timescale
        # number of time steps
        nt = int(np.round(T / dt))
        # refractory time constant (s)
        tref = tref/1000
        # membrane time constant (s)
        tm = tm/1000
        # rise time constant (s)
        tr = tr/1000

        # Synaptic decay time constants (in sec)
        # for the synaptic filter
        # td: decay time constants
        if sig_param is not None:
            if sig_param == 'normal':
                sig_param = np.random.randn(self.n_nodes)
            td = (1 / (1 + np.exp(-sig_param)) * (tau_max - tau_min)
                  + tau_min) / 1000
        else:
            td = taus/1000

        # Initialize variables for LIF neurons simulation
        # post synaptic current
        IPSC = np.zeros(self.n_nodes)
        # filtered firing rates (synaptic input accumulation)
        h = np.zeros(self.n_nodes)
        # filtered firing rates
        r = np.zeros(self.n_nodes)
        # filtered firing rates (rising phase)
        hr = np.zeros(self.n_nodes)
        # contribution of each neuron to IPSC
        JD = np.zeros(self.n_nodes)
        # number of spikes
        ns = 0

        # Initialize voltage
        if ic is not None:
            v = ic
        else:
            v = vreset + np.random.rand(self.n_nodes) * (30 - vreset)

        # Initialize storage arrays for recording results
        # membrane voltage tracings (mV)
        REC = np.zeros((nt, self.n_nodes))
        # external input current
        Is = np.zeros((self.n_nodes, nt))
        # post synaptic currents over time
        IPSCs = np.zeros((self.n_nodes, nt))
        # spike raster
        spk = np.zeros((self.n_nodes, nt))
        # filtered firing rates over time
        rs = np.zeros((self.n_nodes, nt))
        # filtered firing rates over time (synaptic input accumulation)
        hs = np.zeros((self.n_nodes, nt))

        tlast = np.zeros(self.n_nodes) # last spike time

        BIAS = vpeak # bias current

        # Start the simulation loop
        for i in range(nt):
            # Record IPSC over time
            IPSCs[:, i] = IPSC

            # Calculate synaptic current
            I = IPSC + BIAS
            I = I + ext_stim[:, i // timescale]
            Is[:, i] = ext_stim[:, i // timescale]

            # Compute voltage change according to LIF equation
            dv = (dt * i > tlast + tref) * (-v + I) / tm
            v = v + dt * dv + np.random.randn(self.n_nodes) / 10

            # Apply artificial stimulation/inhibition
            if stim_mode == 'exc':
                if stim_dur is None:
                    raise ValueError('stim_dur not specified')
                elif stim_dur[0] <= i < stim_dur[1]:
                    if stim_units is None:
                        raise ValueError('stim_units not specified')
                    elif np.random.rand() < 0.5:
                        v[stim_units] = v[stim_units] + stim_val
            elif stim_mode == 'inh':
                if stim_dur is None:
                    raise ValueError('stim_dur not specified')
                elif stim_dur[0] <= i < stim_dur[1]:
                    if stim_units is None:
                        raise ValueError('stim_units not specified')
                    elif np.random.rand() < 0.5:
                        v[stim_units] = v[stim_units] - stim_val

            # Indices of neurons that have fired
            index = np.where(v >= vpeak)[0]

            # Store spike times and compute weighted contributions to IPSC
            if len(index) > 0:
                JD = np.sum(self.w[:, index], axis=1)
                curr_ts = np.column_stack((index, np.zeros(len(index)) + dt * i))
                if ns == 0:
                    tspike = curr_ts
                else:
                    tspike = np.append(tspike, curr_ts, axis=0)
                ns = ns + len(index)

            # Set refractory period
            tlast = tlast + (dt * i - tlast) * (v >= vpeak)

            # Compute IPSC and filtered firing rates
            # If the rise time is 0, then use the single synaptic filter,
            # otherwise (i.e. if the rise time is positive)
            # use the double-exponential filter
            if tr == 0:
                IPSC = IPSC * np.exp(-dt / td) + JD * (len(index) > 0) / td
                r = r * np.exp(-dt / td) + (v >= vpeak) / td
                rs[:, i] = r
            else:
                IPSC = IPSC * np.exp(-dt / td) + h * dt
                h = h * np.exp(-dt / tr) + JD * (len(index) > 0) / (tr * td)
                hs[:, i] = h

                r = r * np.exp(-dt / td) + hr * dt
                hr = hr * np.exp(-dt / tr) + (v >= vpeak) / (tr * td)
                rs[:, i] = r

            # Record spikes
            spk[:, i] = v >= vpeak

            # Cap depolarization
            v = v + (30 - v) * (v >= vpeak)

            # Record membrane voltage
            REC[i, :] = v

            # Reset voltage after spike
            v = v + (vreset - v) * (v >= vpeak)

        # Compute average firing rates for different populations
        inh_fr = np.zeros(len(inh_ind))
        for i in range(len(inh_ind)):
            inh_fr[i] = np.sum(spk[inh_ind[i], :] > 0) / T

        exc_fr = np.zeros(len(exc_ind))
        for i in range(len(exc_ind)):
            exc_fr[i] = np.sum(spk[exc_ind[i], :] > 0) / T

        all_fr = np.zeros(self.n_nodes)
        for i in range(self.n_nodes):
            all_fr[i] = np.sum(spk[i, 10:] > 0) / T

        # Average over every 'timescale' time steps
        rs = rs.reshape(rs.shape[0], int(rs.shape[1]/timescale), timescale).mean(axis = -1)
        self._state = rs.T

        # Convert back to list or tuple
        if convert_to_list:
            self._state = utils.split(self._state, sections)

        self.dt = dt
        self.T = T
        self.nt = nt
        self.td = td
        self.REC = REC
        self.Is = Is
        self.IPSCs = IPSCs
        self.spk = spk
        self.rs = rs
        self.hs = hs
        self.tspike = tspike
        self.inh_fr = inh_fr
        self.exc_fr = exc_fr
        self.all_fr = all_fr

        # Return the same type
        if return_states:
            if output_nodes is not None:
                if convert_to_list:
                    return [state[:, output_nodes] for state in self._state]
                else:
                    return self._state[:, output_nodes]
            else:
                return self._state

class MemristiveReservoir(ABC):
    """
    Class that represents a general Memristive Reservoir

    ...

    Attributes
    ----------
    _W : numpy.ndarray
        reservoir's binary connectivity matrix
    _I : numpy.ndarray
        indices of internal nodes
    _E : numpy.ndarray
        indices of external nodes
    _GR : numpy.ndarray
        indices of grounded nodes
    n_internal_nodes : int
        number of internal nodes
    n_external_nodes : int
        number of external nodes
    n_grounded_nodes : int
        number of gorunded nodes
    n_nodes : int
        total number of nodes (internal, external, and ground)
    G : numpy.ndarray
        matrix of conductances
    save_conductance : bool
        Indicates whether to save conductance state after each simulation
        step. If True, then will be stored in self._G_history. This will
        increase memory demands.
    _state : numpy.ndarray
        reservoir activation states

    Methods
    ----------
    # TODO

    References
    ----------
    # TODO

    """

    def __init__(self, w, int_nodes, ext_nodes, gr_nodes, save_conductance=False, *args, **kwargs):
        """
        Constructor class for Memristive Networks. Memristive networks are an
        abstraction for physical networks of memristive elements.

        Parameters
        ----------
        w : (N, N) numpy.ndarray
            reservoir's binary connectivity matrix
            N: total number of nodes in the network (internal + external
            + grounded nodes)
        int_nodes : (n_internal_nodes,) numpy.ndarray
            indexes of internal nodes
            n_internal_nodes: number of internal nodes
        ext_nodes : (n_external_nodes,) numpy.ndarray
            indexes of external nodes
            n_external_nodes: number of external nodes
        gr_nodes : (n_grounded_nodes,) numpy.ndarray
            indexes of grounded nodes
            n_grounded_nodes: number of grounded nodes
        save_conductance : bool, optional
            Indicates whether to save conductance state after each simulation
            step. If True, then will be stored in self._G_history. This will
            increase memory demands. Default: False
        """
        # super().__init__(*args, **kwargs)
        self._W = self.setW(w)
        self._I = np.asarray(int_nodes)
        self._E = np.asarray(ext_nodes)
        self._GR = np.asarray(gr_nodes)

        self._n_internal_nodes = len(self._I)
        self._n_external_nodes = len(self._E)
        self._n_grounded_nodes = len(self._GR)
        self._n_nodes = len(self._W)

        self._G = None

        self.save_conductance = save_conductance
        self._G_history = None

        self._state = None

    def setW(self, w):
        """
        # TODO
        This function guarantees that W is binary and symmetric. Converts
        directed connectivity matrices in undirected.

        Parameters
        ----------

        """

        # convert to binary
        w = w.astype(bool).astype(int)

        # make sure the diagonal is zero
        np.fill_diagonal(w, 0)

        # make symmetric if w is directed
        if not utils.check_symmetric(w):

            # connections in upper diagonal
            upper_diag = w[np.triu_indices_from(w, 1)]

            # connections in lower diagonal
            lower_diag = w.T[np.triu_indices_from(w, 1)]

            # matrix of undirected connections
            W = np.zeros_like(w).astype(int)
            W[np.triu_indices_from(w, 1)] = np.logical_or(upper_diag,
                                                          lower_diag
                                                          ).astype(int)

            return utils.make_symmetric(W, copy_lower=False)

        else:
            return w

    def init_property(self, mean, std=0.1, seed=None):
        """
        This function initializes property matrices following a normal
        distribution with mean = 'mean' and standard deviation = 'mean' * 'std'

        Parameters
        ----------
        # TODO
        seed : int, array_like[ints], SeedSequence, BitGenerator, Generator, optional
            seed to initialize the random number generator, by default None
            for details, see numpy.random.default_rng()

        Returns
        -------
        # TODO

        """

        # use random number generator for reproducibility
        rng = np.random.default_rng(seed=seed)

        p = rng.normal(mean, std*mean, size=self._W.shape)
        p = utils.make_symmetric(p)

        return p * self._W.astype(np.float64)  # ma.masked_array(p, mask=np.logical_not(self._W))

    def solveVi(self, Ve, Vgr=None, G=None, **kwargs):
        """
        This function uses Kirchhoff's law to estimate voltage at the internal
        nodes based on the current state of the conductance matrix G, a given
        external input voltage 'V_E' and the ground level voltage 'V_GR'

        Parameters
        ----------
        # TODO

        Returns
        -------
        # TODO

        """

        if Vgr is None:
            Vgr = np.zeros((self._n_grounded_nodes))
        if G is None:
            G = self._G

        # TODO: verify that the axis along which the sum is performed is correct
        # matrix N
        N = np.zeros((self._n_nodes, self._n_nodes))
        np.fill_diagonal(N, np.sum(G, axis=1))
            
        # matrix A
        A = N - G

        # inverse matrix A_II
        A_II = A[np.ix_(self._I, self._I)]
        # print(matrix_rank(A_II, hermitian=utils.check_symmetric(A_II)))
        A_II_inv = pinv(A_II)

        # matrix HI
        H_IE = np.dot(G[np.ix_(self._I, self._E)], Ve)
        H_IGR = np.dot(G[np.ix_(self._I, self._GR)], Vgr)

        H_I = H_IE + H_IGR

        # return voltage at internal nodes
        return np.dot(A_II_inv, H_I)

    def getV(self, Vi, Ve, Vgr=None):
        """
        Given the nodal voltage at the internal, external and grounded
        nodes, this function estimates the voltage across all existent
        memristive elements

        Parameters
        ----------
        # TODO

        Returns
        -------
        # TODO

        """

        # set voltage at grounded nodes
        if Vgr is None:
            Vgr = np.zeros((self._n_grounded_nodes))

        # set of all nodal voltages
        #How does it make sure the correct voltages are paired with each correct node
        #ANSWER: In the below nodes concat, the order of nodes is the same as voltages, thus the nv_dict
        #        is a pairing of (node_index[in W] , voltage)
        voltage = np.concatenate(
            [Vi[:, np.newaxis], Ve[:, np.newaxis], Vgr[:, np.newaxis]]).squeeze()

        # set of all nodes (internal + external + grounded)
        nodes = np.concatenate(
            [self._I[:, np.newaxis], self._E[:, np.newaxis], self._GR[:, np.newaxis]]).squeeze()

        # dictionary that groups pairs of voltage
        nv_dict = {n:v for n, v in zip(nodes, voltage)}

        # voltage across memristors
        #Goes across each connection (non-zero in W) and find the voltage using kirchoffs law 
        #loops through all non-zero (i,j) positions in W and sets that "Connection Voltage" as the difference
        #between individual voltages, stored in the nv_dict -> (node_index, voltage)
        #This difference in voltage (Voltage Drop) at (i,j) is stored in V at position (i,j)
        
        
        # V = np.zeros_like(self._W).astype(float)

        # def pairwise(i, j):
        #     if j > i:
        #         V[i, j] = nv_dict[i] - nv_dict[j]
        #     else:
        #         V[i, j] = nv_dict[j] - nv_dict[i]

        # for i, j in list(zip(*np.where(self._W != 0))):
        #     if j > i:
        #         V[i, j] = nv_dict[i] - nv_dict[j]
        #     else:
        #         V[i, j] = nv_dict[j] - nv_dict[i]

        # Parallel(n_jobs=8,prefer='processes')(delayed(pairwise)(i,j) for i, j in list(zip(*np.where(self._W != 0))))

        vec = np.zeros(len(self._W), dtype=np.float32)
        for k,v in nv_dict.items():
            vec[k] = v

        V = np.abs(np.subtract.outer(vec,vec))

        #removes voltage values from V in positions where there is no connection in W 
        return self.mask(V)

    def simulate(self, Vext, ic=None, mode='forward'):
        """
        Simulates the dynamics of a memristive reservoir given an external
        voltage signal V_E

        Parameters
        ----------
        Vext : (time, N_external_nodes) numpy.ndarray
            External voltage signal
            N_external_nodes: number of external (input) nodes
        ic : (N_internal_nodes,) numpy.ndarray
            Initial conditions
            N_internal_nodes: number of internal (output) nodes
        mode : {'forward', 'backward'}
            Refers to the method used to solve the system of equations.
            Use 'forward' for explicit Euler method, and 'backward' for
            implicit Euler method.

        Returns
        -------
        self._state : (time, N) numpy.ndarray
            activation states of the reservoir; includes all the nodes
            N: number of nodes in the network
        """
        #Forward is explicit WORKING, backward is implicit 

        # print('\n GENERATING RESERVOIR STATES ...')
        # print(f'\n SIMULATING STATES IN {mode.upper()} MODE ...')

        # initialize reservoir states
        self._state = np.zeros((len(Vext), self._n_nodes))

        # initialize array for storing conductance history if needed
        if self.save_conductance:
            self._G_history = np.zeros((len(Vext), self._n_nodes,
                                        self._n_nodes))

        for t, Ve in enumerate(Vext):
            if mode == 'forward':

                # if (t>0) and (t%10 == 0): print(f'\t ----- timestep = {t}')

                # store external voltages
                #self._state[t, self._E] = Ve

                # get voltage at internal nodes
                Vi = self.solveVi(Ve)

                # update matrix of voltages across memristors
                V = self.getV(Vi, Ve)

                # update conductance
                self.updateG(V=V, update=True)

            elif mode == 'backward':

                if (t > 0) and (t % 100 == 0):
                    print(f'\t ----- timestep = {t}')

                # get voltage at internal nodes
                Vi = self.iterate(Ve)

            # store activation states
            self._state[t, self._E] = Ve
            self._state[t, self._I] = Vi

            # store conductance
            if self.save_conductance:
                self._G_history[t] = self._G

        #self._state is a (t x N_nodes) matrix which keeps track of node voltage across time
        return self._state

    def iterate(self, Ve, tol=5e-2, iters=100):
        """
        # TODO

        """

        # initial guess for voltage at internal nodes
        Vi = [self.solveVi(Ve=Ve, G=self._G)]

        # initial guess for conductance
        G = [self._G]

        convergence = False
        n_iters = 0
        while not convergence:

            assert n_iters < iters, 'There is no convergence !!!'

            # get voltage across memristors
            # and update conductance
            V = self.getV(Vi[-1].copy(), Ve)
            G_tmp = self.updateG(V, G[-1], update=False)

            # solve voltage at internal nodes Vi
            Vi.append(self.solveVi(Ve=Ve, G=G_tmp))

            # update conductance with G_tmp
            # supposedly correct
            G.append(self.updateG(V, G_tmp, update=False))
            # G.append(self.updateG(self.getV(Vi[-1].copy(), Ve), G[-1], update=False))
            # G.append(self.updateG(self.getV(Vi[-1].copy(), Ve), G_tmp, update=False))

            # estimate error
            err_Vi = self.getErr(Vi[-2], Vi[-1])
            err_G = self.getErr(G[-2], G[-1])

            max_err = np.max((np.max(err_Vi), np.max(err_G)))
            if max_err < tol:
                self.updateG(self.getV(Vi[-1].copy(), Ve), G[-1], update=True)
                convergence = True
            else:
                del G[0]
                del Vi[0]

            n_iters += 1

            # print(f'\t\t n_iter = {n_iters}')
            # print(f'\t\t\t max error = {max_err}')

        return Vi[-1]

    @abstractmethod
    def dG(self, V, G=None, dt=1e-4, seed=None):
        pass

    @abstractmethod
    def updateG(self, V, G=None, update=False):
        pass

    def getErr(self, x_0, x_1):
        """
        # TODO
        """

        err = 2 * np.abs(x_1-x_0)/(np.abs(x_1)+np.abs(x_0))
        err[np.isnan(err)] = 0.0

        return err

    def mask(self, a):
        """
        This functions converts to zero all entries in matrix 'a' for which there is
        no existent connection
        # TODO
        """

        a[np.where(self._W == 0)] = 0
        return a


class MSSNetwork(MemristiveReservoir):
    """
    Class that represents a Metastable Switch Memristive network
    (see Nugent and Molter, 2014 for details)

    ...

    Attributes
    ----------
    w : numpy.ndarray
        reservoir's binary connectivity matrix
    I : numpy.ndarray
        indices of internal nodes
    E : numpy.ndarray
        indices of external nodes
    GR : numpy.ndarray
        indices of grounded nodes
    n_internal_nodes : int
        number of internal nodes
    n_external_nodes : int
        number of external nodes
    n_grounded_nodes : int
        number of gorunded nodes
    n_nodes : int
        total number of nodes (internal, external, and ground)
    G : numpy.ndarray
        matrix of conductances
    save_conductance : bool
        Indicates whether to save conductance state after each simulation
        step. If True, then will be stored in self._G_history. This will
        increase memory demands.
    vA : numpy.ndarray of floats

    vB : numpy.ndarray of floats

    tc : numpy.ndarray of floats

    NMSS : numpy.ndarray of ints

    Woff : numpy.ndarray of floats

    Won : numpy.ndarray of floats

    Ga : numpy.ndarray of floats

    Gb : numpy.ndarray of floats

    Nb : numpy.ndarray of ints


    Methods
    ----------
    # TODO

    """

    # physical parameters of the MMS model
    k = 1.3806503e-23   # Boltzman's constant
    Q = 1.60217646e-19  # electron charge
    Temp = 298          # temperature
    b = Q/(k*Temp)
    VT = 1/b

    def __init__(self, vA=0.17, vB=0.22, tc=0.32e-3, NMSS=10000,
                 Woff=0.91e-3, Won=0.87e-2, Nb=2000, noise=0.1, *args, **kwargs):
        """
        Constructor class for Memristive Networks following the Generalized
        Memristive Switch Model proposed in Nugent and Molter, 2014. Default
        parameter values correspond to an Ag-chalcogenide memristive device
        taken from Nugent and Molter, 2014.

        Parameters
        ----------
        w : (N, N) numpy.ndarray
            reservoir's binary connectivity matrix
            N: total number of nodes in the network (internal + external
            + grounded nodes)
        int_nodes : (n_internal_nodes,) numpy.ndarray
            indexes of internal nodes
            n_internal_nodes: number of internal nodes
        ext_nodes : (n_external_nodes,) numpy.ndarray
            indexes of external nodes
            n_external_nodes: number of external nodes
        gr_nodes : (n_grounded_nodes,) numpy.ndarray
            indexes of grounded nodes
            n_grounded_nodes: number of grounded nodes
        save_conductance : bool, optional
            Indicates whether to save conductance state after each simulation
            step. If True, then will be stored in self._G_history. This will
            increase memory demands. Default: False
        vA : float. Default: 0.17

        vB : float. Default: 0.22

        tc : float. Default: 0.32e-3

        NMSS : int. Default: 10000

        Woff : float. Default: 0.91e-3

        Won : float. Default: 0.87e-2

        Nb : int. Default: 2000

        noise : float. Default: 0.1

        # TODO
        """
        super().__init__(*args, **kwargs)

        self.vA = self.init_property(vA, noise)      # constant
        self.vB = self.init_property(vB, noise)      # constant
        self.tc = self.init_property(tc, noise)      # constant
        self.NMSS = self.init_property(NMSS, noise)    # constant Note: This sets a different number of switches per memristor 
        self.Woff = self.init_property(Woff, noise)    # constant
        self.Won = self.init_property(Won, noise)     # constant
        self._Ga = self.mask(np.divide(self.Woff,self.NMSS)) # constant
        self._Gb = self.mask(np.divide(self.Won,self.NMSS))   # constant

        self._Nb = self.init_property(Nb, noise)
        self._G = self._Nb * (self._Gb - self._Ga) + self.NMSS * self._Ga

    def dG(self, V, G=None, dt=1e-4, seed=None):
        """
        # TODO
        This function updates the conductance matrix G given V

        Parameters
        ----------
        V : (N,N) numpy.ndarray
            matrix of voltages accross memristors
        seed : int, array_like[ints], SeedSequence, BitGenerator, Generator, optional
            seed to initialize the random number generator, by default None
            for details, see numpy.random.default_rng()

        Returns
        -------

        References
        ----------

        """

        # set Nb values
        if G is not None:
            Gdiff1 = G - self.NMSS * self._Ga
            Gdiff2 = self._Gb - self._Ga
            Nb = self.mask(np.divide(Gdiff1,Gdiff2))

        else:
            Nb = self._Nb

        # ratio of dt to characterictic time of the device tc
        alpha = np.divide(dt, self.tc, where=self.tc != 0)

        # compute Pa
        exponent = -1 * (V - self.vA) / self.VT
        Pa = alpha / (1 + np.exp(exponent))

        # compute Pb
        exponent = -1 * (V + self.vB) / self.VT
        Pb = alpha * (1 - 1 / (1 + np.exp(exponent)))

        # compute dNb
        Na = self.NMSS - Nb

        # use random number generator for reproducibility
        rng = np.random.default_rng(seed=seed)

        Gab = rng.binomial(Na.astype(int), self.mask(Pa))
        Gba = rng.binomial(Nb.astype(int), self.mask(Pb))
        Gab = rng.binomial(Na.astype(int), self.mask(Pa))
        Gba = rng.binomial(Nb.astype(int), self.mask(Pb))

        if utils.check_symmetric(self._W):
            Gab = utils.make_symmetric(Gab)
            Gba = utils.make_symmetric(Gba)

        dNb = (Gab-Gba)

        return dNb

    def updateG(self, V, G=None, update=False):
        """
        # TODO
        """

        if G is None:
            G = self._G

        # compute dG
        dNb = self.dG(V=V, G=G)
        dG = dNb * (self._Gb-self._Ga)

        if update:
            # update Nb
            self._Nb += dNb

            # update G
            self._G = self._Nb * (self._Gb - self._Ga) + self.NMSS * self._Ga
            # self._G += dG

        else:
            return self._G.copy() + dG  # updated conductance


class MemristiveReservoirCupy(ABC):
    """
    Class that represents a general Memristive Reservoir

    This is a copy of the above Memristive reservoir, with the changes to incorporate CuPy for computation speedup
    ...

    Attributes
    ----------
    _W : numpy.ndarray
        reservoir's binary connectivity matrix
    _I : numpy.ndarray
        indices of internal nodes
    _E : numpy.ndarray
        indices of external nodes
    _GR : numpy.ndarray
        indices of grounded nodes
    n_internal_nodes : int
        number of internal nodes
    n_external_nodes : int
        number of external nodes
    n_grounded_nodes : int
        number of gorunded nodes
    n_nodes : int
        total number of nodes (internal, external, and ground)
    G : numpy.ndarray
        matrix of conductances
    save_conductance : bool
        Indicates whether to save conductance state after each simulation
        step. If True, then will be stored in self._G_history. This will
        increase memory demands.
    _state : numpy.ndarray
        reservoir activation states

    Methods
    ----------
    # TODO

    References
    ----------
    # TODO

    """

    def __init__(self, w, int_nodes, ext_nodes, gr_nodes, save_conductance=False, *args, **kwargs):
        """
        Constructor class for Memristive Networks. Memristive networks are an
        abstraction for physical networks of memristive elements.

        Parameters
        ----------
        w : (N, N) numpy.ndarray
            reservoir's binary connectivity matrix
            N: total number of nodes in the network (internal + external
            + grounded nodes)
        int_nodes : (n_internal_nodes,) numpy.ndarray
            indexes of internal nodes
            n_internal_nodes: number of internal nodes
        ext_nodes : (n_external_nodes,) numpy.ndarray
            indexes of external nodes
            n_external_nodes: number of external nodes
        gr_nodes : (n_grounded_nodes,) numpy.ndarray
            indexes of grounded nodes
            n_grounded_nodes: number of grounded nodes
        save_conductance : bool, optional
            Indicates whether to save conductance state after each simulation
            step. If True, then will be stored in self._G_history. This will
            increase memory demands. Default: False
        """
        #setW now returns a CuPy array
        self._W = self.setW(w)
        #moves all of the arrays to the Device (GPU)
        self._I = cp.asarray(int_nodes)
        self._E = cp.asarray(ext_nodes)
        self._GR = cp.asarray(gr_nodes)

        self._n_internal_nodes = len(self._I)
        self._n_external_nodes = len(self._E)
        self._n_grounded_nodes = len(self._GR)
        self._n_nodes = len(self._W)

        self._G = None

        self.save_conductance = save_conductance
        self._G_history = None

        self._state = None
<<<<<<< HEAD
        
=======
>>>>>>> ae49e717

    def setW(self, w):
        """
        # TODO
        This function guarantees that W is binary and symmetric. Converts
        directed connectivity matrices in undirected.
        Returns a CuPy array

        Parameters
        ----------
        w : (N,N) ndarray (Numpy or CuPy)
            Transformed W matrix
        """

        # convert to binary
        w = w.astype(bool).astype(int)
        w = cp.asarray(w)
        # make sure the diagonal is zero
        cp.fill_diagonal(w, 0)

        # make symmetric if w is directed
        if not utils.check_symmetric(w):
            #Numpy functions are interchangeable with CuPy, thus some of the 
            #missing functions from CuPy are left implemented in Numpy

            # connections in upper diagonal
            upper_diag = w[np.triu_indices_from(w, 1)]

            # connections in lower diagonal
            lower_diag = w.T[np.triu_indices_from(w, 1)]

            # matrix of undirected connections
            W = cp.zeros_like(w).astype(int)
            W[np.triu_indices_from(w, 1)] = cp.logical_or(upper_diag,
                                                          lower_diag
                                                          ).astype(int)

            return utils.make_symmetric(W, copy_lower=False)

        else:
            return w

    def init_property(self, mean, std=0.1, seed=None):
        """
        This function initializes property matrices following a normal
        distribution with mean = 'mean' and standard deviation = 'mean' * 'std'
<<<<<<< HEAD
=======
        Returns a CuPy array
>>>>>>> ae49e717

        Parameters
        ----------
        # TODO
<<<<<<< HEAD
        mean : float
            The mean to be used in the Gaussian random generation
        std : float
            The standard deviation to be used in the Gaussian random generation.
            Default: 0.1
=======
>>>>>>> ae49e717
        seed : int, array_like[ints], SeedSequence, BitGenerator, Generator, optional
            seed to initialize the random number generator, by default None
            for details, see numpy.random.default_rng()

        Returns
        -------
        __name__ : cupy.ndarray
            (N,N) Matrix of size W of random values drawn from Gaussian using mean=mean and std=0.1

        """

        # use random number generator for reproducibility
        rng = np.random.default_rng(seed=seed)

        p = cp.asarray(rng.normal(mean, std*mean, size=self._W.shape))
        p = utils.make_symmetric(p)

        return p * self._W.astype(cp.float64)  # ma.masked_array(p, mask=np.logical_not(self._W))

    def solveVi(self, Ve, Vgr=None, G=None, **kwargs):
        """
        This function uses Kirchhoff's law to estimate voltage at the internal
        nodes based on the current state of the conductance matrix G, a given
        external input voltage 'V_E' and the ground level voltage 'V_GR'
        Returns a CuPy array
        
        Parameters
        ----------
<<<<<<< HEAD
        Ve : cupy.ndarray
            An array of the voltages applied to the external nodes
        Vgr : cupy.ndarray
            An array of the voltages applied to the external nodes
            Default: None
        G : cupy.ndarray
            A matrix of conductance values for each memristor in the network        

        Returns
        -------
        x : cupy.ndarray
            An array of the voltages at each of the internal nodes (NOT MEMRISTORS)

        """

        #Sets the ground voltage to 0 if None was passed
=======
        # TODO

        Returns
        -------
        # TODO

        """

>>>>>>> ae49e717
        if Vgr is None:
            Vgr = cp.zeros((self._n_grounded_nodes))
        if G is None:
            G = self._G

        # TODO: verify that the axis along which the sum is performed is correct
        # matrix N
        N = cp.zeros((self._n_nodes, self._n_nodes))
        cp.fill_diagonal(N, cp.sum(G, axis=1))
            
        # matrix A
        A = N - G

        # inverse matrix A_II
        A_II = A[cp.ix_(self._I, self._I)]
        # print(matrix_rank(A_II, hermitian=utils.check_symmetric(A_II)))
        A_II_inv = pinv(A_II)

        # matrix HI
        H_IE = cp.dot(G[cp.ix_(self._I, self._E)], Ve)
        H_IGR = cp.dot(G[cp.ix_(self._I, self._GR)], Vgr)

        H_I = H_IE + H_IGR

        # return voltage at internal nodes
        return cp.dot(A_II_inv, H_I)

    def getV(self, Vi, Ve, Vgr=None):
        """
        Given the nodal voltage at the internal, external and grounded
        nodes, this function estimates the voltage across all existent
        memristive elements
        Returns a CuPy array

        Parameters
        ----------
<<<<<<< HEAD
        Vi : cupy.ndarray
            Array of voltages across all internal nodes. Calculated 
            with solveVi

        Ve : cupy.ndarray
            Array of voltages passed through all the external nodes

        Vgr : cupy.ndarray
            Array of voltages across all ground nodes.
            Default: None    

        Returns
        -------
        V : (N,N) cupy.ndarray
            Matrix of voltage across every memristor, ie voltage across
            every connection in the connection matrix W.
=======
        # TODO

        Returns
        -------
        # TODO
>>>>>>> ae49e717

        """



        # set voltage at grounded nodes
        if Vgr is None:
            Vgr = cp.zeros((self._n_grounded_nodes))

        # set of all nodal voltages
        #How does it make sure the correct voltages are paired with each correct node
        #ANSWER: In the below nodes concat, the order of nodes is the same as voltages, thus the nv_dict
        #        is a pairing of (node_index[in W] , voltage)
        voltage = cp.concatenate(
            [Vi[:, cp.newaxis], Ve[:, cp.newaxis], Vgr[:, cp.newaxis]]).squeeze()

        # set of all nodes (internal + external + grounded)
        nodes = cp.concatenate(
            [self._I[:, cp.newaxis], self._E[:, cp.newaxis], self._GR[:, cp.newaxis]]).squeeze()


        nodes = nodes.get()
        voltage = voltage.get()
        # dictionary that groups pairs of voltage
        nv_dict = {n:v for n, v in zip(nodes, voltage)}

        # voltage across memristors
        #Goes across each connection (non-zero in W) and find the voltage using kirchoffs law 
        #loops through all non-zero (i,j) positions in W and sets that "Connection Voltage" as the difference
        #between individual voltages, stored in the nv_dict -> (node_index, voltage)
        #This difference in voltage (Voltage Drop) at (i,j) is stored in V at position (i,j)
        vec = cp.zeros(len(self._W), dtype=cp.float32)
        for k,v in nv_dict.items():
            vec[k] = v

        V = cp.abs(cp.subtract.outer(vec,vec))

        #removes voltage values from V in positions where there is no connection in W 
        return self.mask(V)

<<<<<<< HEAD
    def simulate(self, Vext, ic=None, mode='forward',ret_int_only=False):
=======
    def simulate(self, Vext, ic=None, mode='forward'):
>>>>>>> ae49e717
        """
        Simulates the dynamics of a memristive reservoir given an external
        voltage signal V_E

        Parameters
        ----------
        Vext : (time, N_external_nodes) numpy.ndarray
            External voltage signal
            N_external_nodes: number of external (input) nodes
        ic : (N_internal_nodes,) numpy.ndarray
            Initial conditions
            N_internal_nodes: number of internal (output) nodes
        mode : {'forward', 'backward'}
            Refers to the method used to solve the system of equations.
            Use 'forward' for explicit Euler method, and 'backward' for
            implicit Euler method.
<<<<<<< HEAD
        ret_int_only : boolean
            Flag that tells simulate to return either all of the node 
            states, or only the states of the internal nodes
            Default: False    
=======
>>>>>>> ae49e717

        Returns
        -------
        self._state : (time, N) numpy.ndarray
            activation states of the reservoir; includes all the nodes
            N: number of nodes in the network
        """
        #Forward is explicit WORKING, backward is implicit 

<<<<<<< HEAD
=======
        # print('\n GENERATING RESERVOIR STATES ...')
        # print(f'\n SIMULATING STATES IN {mode.upper()} MODE ...')

>>>>>>> ae49e717
        # initialize reservoir states
        self._state = cp.zeros((len(Vext), self._n_nodes))

        # initialize array for storing conductance history if needed
        if self.save_conductance:
            self._G_history = cp.zeros((len(Vext), self._n_nodes,
                                        self._n_nodes))

        Vext = cp.asarray(Vext)


        for t, Ve in enumerate(Vext):
            if mode == 'forward':

<<<<<<< HEAD
                #if (t>0) and (t%50 == 0): print(f'\t ----- timestep = {t}')
=======
                if (t>0) and (t%50 == 0): print(f'\t ----- timestep = {t}')

                # store external voltages
                #self._state[t, self._E] = Ve
>>>>>>> ae49e717

                # get voltage at internal nodes
                Vi = self.solveVi(Ve)

                # update matrix of voltages across memristors
                V = self.getV(Vi, Ve)

                # update conductance
                self.updateG(V=V, update=True)

            elif mode == 'backward':

                if (t > 0) and (t % 100 == 0):
                    print(f'\t ----- timestep = {t}')

                # get voltage at internal nodes
                Vi = self.iterate(Ve)

            # store activation states
            self._state[t, self._E] = Ve
            self._state[t, self._I] = Vi

            # store conductance
            if self.save_conductance:
                self._G_history[t] = self._G

        #self._state is a (t x N_nodes) matrix which keeps track of node voltage across time
<<<<<<< HEAD

        #This checks if the flag for returning only the internal nodes is set
        if ret_int_only: 
            return cp.asnumpy(self._state[:,self._I])
        else:
            return cp.asnumpy(self._state)
=======
        return cp.asnumpy(self._state)
>>>>>>> ae49e717

    def iterate(self, Ve, tol=5e-2, iters=100):
        """
        # TODO

        """

        # initial guess for voltage at internal nodes
        Vi = [self.solveVi(Ve=Ve, G=self._G)]

        # initial guess for conductance
        G = [self._G]

        convergence = False
        n_iters = 0
        while not convergence:

            assert n_iters < iters, 'There is no convergence !!!'

            # get voltage across memristors
            # and update conductance
            V = self.getV(Vi[-1].copy(), Ve)
            G_tmp = self.updateG(V, G[-1], update=False)

            # solve voltage at internal nodes Vi
            Vi.append(self.solveVi(Ve=Ve, G=G_tmp))

            # update conductance with G_tmp
            # supposedly correct
            G.append(self.updateG(V, G_tmp, update=False))
            # G.append(self.updateG(self.getV(Vi[-1].copy(), Ve), G[-1], update=False))
            # G.append(self.updateG(self.getV(Vi[-1].copy(), Ve), G_tmp, update=False))

            # estimate error
            err_Vi = self.getErr(Vi[-2], Vi[-1])
            err_G = self.getErr(G[-2], G[-1])

            max_err = cp.max((cp.max(err_Vi), cp.max(err_G)))
            if max_err < tol:
                self.updateG(self.getV(Vi[-1].copy(), Ve), G[-1], update=True)
                convergence = True
            else:
                del G[0]
                del Vi[0]

            n_iters += 1

            # print(f'\t\t n_iter = {n_iters}')
            # print(f'\t\t\t max error = {max_err}')

        return Vi[-1]

    @abstractmethod
    def dG(self, V, G=None, dt=1e-4, seed=None):
        pass

    @abstractmethod
    def updateG(self, V, G=None, update=False):
        pass

    def getErr(self, x_0, x_1):
        """
        # TODO
        """

        err = 2 * cp.abs(x_1-x_0)/(cp.abs(x_1)+cp.abs(x_0))
        err[np.isnan(err)] = 0.0

        return err

    def mask(self, a):
        """
        This functions converts to zero all entries in matrix 'a' for which there is
<<<<<<< HEAD
        no existent connection in W
        
        Parameters
        ----------
        a : (N,N)  cupy.ndarray, numpy.ndarray
            Matrix to be changed according to connections in W.

        Returns
        -------
        a : cupy.ndarray
            Masked matrix 'a'
=======
        no existent connection
        # TODO
>>>>>>> ae49e717
        """
        # W = self._W.get()
        a[np.where(self._W == 0)] = 0
        return a


class MSSNetworkCupy(MemristiveReservoirCupy):
    """
    Class that represents a Metastable Switch Memristive network
    (see Nugent and Molter, 2014 for details)

    ...

    Attributes
    ----------
    w : numpy.ndarray
        reservoir's binary connectivity matrix
    I : numpy.ndarray
        indices of internal nodes
    E : numpy.ndarray
        indices of external nodes
    GR : numpy.ndarray
        indices of grounded nodes
    n_internal_nodes : int
        number of internal nodes
    n_external_nodes : int
        number of external nodes
    n_grounded_nodes : int
        number of gorunded nodes
    n_nodes : int
        total number of nodes (internal, external, and ground)
    G : numpy.ndarray
        matrix of conductances
    save_conductance : bool
        Indicates whether to save conductance state after each simulation
        step. If True, then will be stored in self._G_history. This will
        increase memory demands.
    vA : numpy.ndarray of floats

    vB : numpy.ndarray of floats

    tc : numpy.ndarray of floats

    NMSS : numpy.ndarray of ints

    Woff : numpy.ndarray of floats

    Won : numpy.ndarray of floats

    Ga : numpy.ndarray of floats

    Gb : numpy.ndarray of floats

    Nb : numpy.ndarray of ints


    Methods
    ----------
    # TODO

    """

    # physical parameters of the MMS model
    k = 1.3806503e-23   # Boltzman's constant
    Q = 1.60217646e-19  # electron charge
    Temp = 298          # temperature
    b = Q/(k*Temp)
    VT = 1/b

    def __init__(self, vA=0.17, vB=0.22, tc=0.32e-3, NMSS=10000,
                 Woff=0.91e-3, Won=0.87e-2, Nb=2000, noise=0.1, *args, **kwargs):
        """
        Constructor class for Memristive Networks following the Generalized
        Memristive Switch Model proposed in Nugent and Molter, 2014. Default
        parameter values correspond to an Ag-chalcogenide memristive device
        taken from Nugent and Molter, 2014.

        Parameters
        ----------
        w : (N, N) numpy.ndarray
            reservoir's binary connectivity matrix
            N: total number of nodes in the network (internal + external
            + grounded nodes)
        int_nodes : (n_internal_nodes,) numpy.ndarray
            indexes of internal nodes
            n_internal_nodes: number of internal nodes
        ext_nodes : (n_external_nodes,) numpy.ndarray
            indexes of external nodes
            n_external_nodes: number of external nodes
        gr_nodes : (n_grounded_nodes,) numpy.ndarray
            indexes of grounded nodes
            n_grounded_nodes: number of grounded nodes
        save_conductance : bool, optional
            Indicates whether to save conductance state after each simulation
            step. If True, then will be stored in self._G_history. This will
            increase memory demands. Default: False
        vA : float. Default: 0.17

        vB : float. Default: 0.22

        tc : float. Default: 0.32e-3

        NMSS : int. Default: 10000

        Woff : float. Default: 0.91e-3

        Won : float. Default: 0.87e-2

        Nb : int. Default: 2000

        noise : float. Default: 0.1

        # TODO
        """
        super().__init__(*args, **kwargs)

        self.vA = self.init_property(vA, noise)      # constant
        self.vB = self.init_property(vB, noise)      # constant
        self.tc = self.init_property(tc, noise)      # constant
        self.NMSS = self.init_property(NMSS, noise)    # constant Note: This sets a different number of switches per memristor 
        self.Woff = self.init_property(Woff, noise)    # constant
        self.Won = self.init_property(Won, noise)     # constant
        self._Ga = self.mask(cp.divide(self.Woff,self.NMSS)) # constant
        self._Gb = self.mask(cp.divide(self.Won,self.NMSS))   # constant

        self._Nb = self.init_property(Nb, noise)
        self._G = cp.asarray(self._Nb * (self._Gb - self._Ga) + self.NMSS * self._Ga)

    def dG(self, V, G=None, dt=1e-4, seed=None):
        """
        # TODO
<<<<<<< HEAD
        This function updates the conductance matrix G given V.
        G represents the conductance for each memristor in the network
        (One per connection in W)

        Parameters
        ----------
        V : (N,N) cupy.ndarray
            matrix of voltages accross memristors
        G : (N,N) cupy.ndarray
            Matrix of conductances across each memristor in the network
=======
        This function updates the conductance matrix G given V

        Parameters
        ----------
        V : (N,N) numpy.ndarray
            matrix of voltages accross memristors
>>>>>>> ae49e717
        seed : int, array_like[ints], SeedSequence, BitGenerator, Generator, optional
            seed to initialize the random number generator, by default None
            for details, see numpy.random.default_rng()

        Returns
        -------
<<<<<<< HEAD
        dNb : cupy.ndarray
            Matrix representing the number of switches change to or from 
            B state per memristor in the network.
            (+ more switches changed to B state,  - More switches changed to A state)
=======
>>>>>>> ae49e717

        References
        ----------

        """

        # set Nb values
        if G is not None:
            Gdiff1 = G - self.NMSS * self._Ga
            Gdiff2 = self._Gb - self._Ga
            Nb = self.mask(cp.divide(Gdiff1,Gdiff2))

        else:
            Nb = self._Nb

        tc_np = self.tc.get()
        # ratio of dt to characterictic time of the device tc
        alpha = cp.asarray(np.divide(dt, tc_np, where=tc_np != 0))

        # compute Pa
        exponent = -1 * (V - self.vA) / self.VT
        Pa = alpha / (1 + cp.exp(exponent))

        # compute Pb
        exponent = -1 * (V + self.vB) / self.VT
        Pb = alpha * (1 - 1 / (1 + cp.exp(exponent)))

        # compute dNb
        Na = self.NMSS - Nb

        Na = Na.get()
        Nb = Nb.get()
        # use random number generator for reproducibility
        rng = np.random.default_rng(seed=seed)

        Gab = cp.asarray(rng.binomial(Na.astype(int), self.mask(Pa).get()))
        Gba = cp.asarray(rng.binomial(Nb.astype(int), self.mask(Pb).get()))
        Gab = cp.asarray(rng.binomial(Na.astype(int), self.mask(Pa).get()))
        Gba = cp.asarray(rng.binomial(Nb.astype(int), self.mask(Pb).get()))

        if utils.check_symmetric(self._W):
            Gab = utils.make_symmetric(Gab)
            Gba = utils.make_symmetric(Gba)

        dNb = (Gab-Gba)

        return dNb

    def updateG(self, V, G=None, update=False):
        """
<<<<<<< HEAD
        This function updates the conductance matrix G
        which represents the conductance across each memristor in
        the network.

        Parameters
        ----------
        V : (N,N) cupy.ndarray
            Matrix of voltages across all memristors in the network
        G : (N,N) cupy.ndarray
            Matrix of conductance across each memristor (connection)
            in the network
            Deafault: None
        update: boolean
            Boolean flag of whether the current conductance matrix should be 
            updated according to the calculated change of conductance or not

        Returns
        -------
        G + dG : (N,N) cupy.ndarray
            returns a copy of the updated conducatance matrix if the update
            flag is false
=======
        # TODO
>>>>>>> ae49e717
        """

        if G is None:
            G = self._G


        # compute dG
        dNb = self.dG(V=V, G=G)
        dG = dNb * (self._Gb-self._Ga)

        if update:
            # update Nb
            self._Nb += dNb

            # update G
            self._G = self._Nb * (self._Gb - self._Ga) + self.NMSS * self._Ga
            # self._G += dG

        else:
            return self._G.copy() + dG  # updated conductance


def reservoir(name, **kwargs):
    if name == 'EchoStateNetwork':
        return EchoStateNetwork(**kwargs)
    if name == 'MSSNetwork':
        return MSSNetwork(**kwargs)<|MERGE_RESOLUTION|>--- conflicted
+++ resolved
@@ -9,6 +9,9 @@
 from abc import ABC,abstractmethod
 import cupy as cp
 from joblib import Parallel, delayed
+from abc import ABC,abstractmethod
+import cupy as cp
+from joblib import Parallel, delayed
 
 class Reservoir(metaclass=ABCMeta):
     """
@@ -93,6 +96,7 @@
     n_nodes : int
         dimension of the reservoir
     activation_function : fct
+    activation_function : fct
         type of activation function
     activation_function_derivative : fct
         derivative of activation function
@@ -100,6 +104,12 @@
         Lyapunov exponents of the reservoir
     LE_trajectory : numpy.ndarray
         Lyapunov exponents of the reservoir over time
+    activation_function_derivative : fct
+        derivative of activation function
+    LE : numpy.ndarray
+        Lyapunov exponents of the reservoir
+    LE_trajectory : numpy.ndarray
+        Lyapunov exponents of the reservoir over time
 
     Methods
     -------
@@ -133,8 +143,13 @@
             activation_function, **kwargs)
         self.activation_function_derivative = self.get_derivative(
             activation_function, **kwargs)
+            activation_function, **kwargs)
+        self.activation_function_derivative = self.get_derivative(
+            activation_function, **kwargs)
 
     def simulate(
+        self, ext_input, w_in, input_gain=None, ic=None, output_nodes=None,
+        return_states=True, compute_LE = False, warmup = 0, **kwargs
         self, ext_input, w_in, input_gain=None, ic=None, output_nodes=None,
         return_states=True, compute_LE = False, warmup = 0, **kwargs
     ):
@@ -162,6 +177,8 @@
             If True, simulated resrvoir states are returned. True by default.
         compute_LE : bool, optional
             If True, compute the Lyapunov spectrum of the reservoir. False by default.
+        compute_LE : bool, optional
+            If True, compute the Lyapunov spectrum of the reservoir. False by default.
         kwargs:
             Other keyword arguments are passed to self.activation_function
 
@@ -189,6 +206,15 @@
         # set initial conditions
         if ic is not None:
             self._state[0, :] = ic
+
+        # scale input connectivity matrix
+        if input_gain is not None:
+            w_in = input_gain * w_in
+
+        if compute_LE and self.activation_function_derivative is not None:
+            Q = np.eye(self.n_nodes)
+            y = np.zeros(self.n_nodes)
+            self.LE_trajectory = np.zeros((len(timesteps), self.n_nodes))
 
         # scale input connectivity matrix
         if input_gain is not None:
@@ -219,6 +245,18 @@
         if compute_LE and self.activation_function_derivative is not None:
             self.LE = y / (timesteps[-1] - warmup)
 
+            if compute_LE and self.activation_function_derivative is not None:
+                J = np.dot(np.diag(self.activation_function_derivative(synap_input)), self.w)
+                Q = np.dot(J, Q)
+                Q, R = np.linalg.qr(Q)
+                yt = np.log2(np.abs(np.diag(R)))
+                self.LE_trajectory[t-1, :] = yt
+                if t > warmup:
+                    y += yt
+        
+        if compute_LE and self.activation_function_derivative is not None:
+            self.LE = y / (timesteps[-1] - warmup)
+
         # remove initial condition (to match the time index of _state
         # and ext_input)
         self._state = self._state[1:]
@@ -238,11 +276,16 @@
                 return self._state
 
     def set_activation_function(self, function, **kwargs):
-
+    def set_activation_function(self, function, **kwargs):
+
+        def linear(x, **kwargs):
+            m = kwargs.get('m', 1)
         def linear(x, **kwargs):
             m = kwargs.get('m', 1)
             return m * x
 
+        def elu(x, **kwargs):
+            alpha = kwargs.get('alpha', 0.5)
         def elu(x, **kwargs):
             alpha = kwargs.get('alpha', 0.5)
             x[x <= 0] = alpha*(np.exp(x[x <= 0]) - 1)
@@ -253,6 +296,8 @@
 
         def leaky_relu(x, **kwargs):
             alpha = kwargs.get('alpha', 0.5)
+        def leaky_relu(x, **kwargs):
+            alpha = kwargs.get('alpha', 0.5)
             return np.maximum(alpha * x, x)
 
         def sigmoid(x):
@@ -261,6 +306,10 @@
         def tanh(x):
             return np.tanh(x)
 
+        def step(x, **kwargs):
+            thr = kwargs.get('thr', 0.5)
+            vmin = kwargs.get('vmin', 0)
+            vmax = kwargs.get('vmax', 1)
         def step(x, **kwargs):
             thr = kwargs.get('thr', 0.5)
             vmin = kwargs.get('vmin', 0)
@@ -794,6 +843,7 @@
                 return self._state
 
 class MemristiveReservoir(ABC):
+class MemristiveReservoir(ABC):
     """
     Class that represents a general Memristive Reservoir
 
@@ -941,6 +991,7 @@
         p = utils.make_symmetric(p)
 
         return p * self._W.astype(np.float64)  # ma.masked_array(p, mask=np.logical_not(self._W))
+        return p * self._W.astype(np.float64)  # ma.masked_array(p, mask=np.logical_not(self._W))
 
     def solveVi(self, Ve, Vgr=None, G=None, **kwargs):
         """
@@ -968,6 +1019,7 @@
         N = np.zeros((self._n_nodes, self._n_nodes))
         np.fill_diagonal(N, np.sum(G, axis=1))
             
+            
         # matrix A
         A = N - G
 
@@ -1006,6 +1058,9 @@
             Vgr = np.zeros((self._n_grounded_nodes))
 
         # set of all nodal voltages
+        #How does it make sure the correct voltages are paired with each correct node
+        #ANSWER: In the below nodes concat, the order of nodes is the same as voltages, thus the nv_dict
+        #        is a pairing of (node_index[in W] , voltage)
         #How does it make sure the correct voltages are paired with each correct node
         #ANSWER: In the below nodes concat, the order of nodes is the same as voltages, thus the nv_dict
         #        is a pairing of (node_index[in W] , voltage)
@@ -1017,6 +1072,7 @@
             [self._I[:, np.newaxis], self._E[:, np.newaxis], self._GR[:, np.newaxis]]).squeeze()
 
         # dictionary that groups pairs of voltage
+        nv_dict = {n:v for n, v in zip(nodes, voltage)}
         nv_dict = {n:v for n, v in zip(nodes, voltage)}
 
         # voltage across memristors
@@ -1039,7 +1095,35 @@
         #         V[i, j] = nv_dict[i] - nv_dict[j]
         #     else:
         #         V[i, j] = nv_dict[j] - nv_dict[i]
-
+        #Goes across each connection (non-zero in W) and find the voltage using kirchoffs law 
+        #loops through all non-zero (i,j) positions in W and sets that "Connection Voltage" as the difference
+        #between individual voltages, stored in the nv_dict -> (node_index, voltage)
+        #This difference in voltage (Voltage Drop) at (i,j) is stored in V at position (i,j)
+        
+        
+        # V = np.zeros_like(self._W).astype(float)
+
+        # def pairwise(i, j):
+        #     if j > i:
+        #         V[i, j] = nv_dict[i] - nv_dict[j]
+        #     else:
+        #         V[i, j] = nv_dict[j] - nv_dict[i]
+
+        # for i, j in list(zip(*np.where(self._W != 0))):
+        #     if j > i:
+        #         V[i, j] = nv_dict[i] - nv_dict[j]
+        #     else:
+        #         V[i, j] = nv_dict[j] - nv_dict[i]
+
+        # Parallel(n_jobs=8,prefer='processes')(delayed(pairwise)(i,j) for i, j in list(zip(*np.where(self._W != 0))))
+
+        vec = np.zeros(len(self._W), dtype=np.float32)
+        for k,v in nv_dict.items():
+            vec[k] = v
+
+        V = np.abs(np.subtract.outer(vec,vec))
+
+        #removes voltage values from V in positions where there is no connection in W 
         # Parallel(n_jobs=8,prefer='processes')(delayed(pairwise)(i,j) for i, j in list(zip(*np.where(self._W != 0))))
 
         vec = np.zeros(len(self._W), dtype=np.float32)
@@ -1076,6 +1160,7 @@
             N: number of nodes in the network
         """
         #Forward is explicit WORKING, backward is implicit 
+        #Forward is explicit WORKING, backward is implicit 
 
         # print('\n GENERATING RESERVOIR STATES ...')
         # print(f'\n SIMULATING STATES IN {mode.upper()} MODE ...')
@@ -1095,6 +1180,10 @@
 
                 # store external voltages
                 #self._state[t, self._E] = Ve
+                # if (t>0) and (t%10 == 0): print(f'\t ----- timestep = {t}')
+
+                # store external voltages
+                #self._state[t, self._E] = Ve
 
                 # get voltage at internal nodes
                 Vi = self.solveVi(Ve)
@@ -1121,6 +1210,7 @@
             if self.save_conductance:
                 self._G_history[t] = self._G
 
+        #self._state is a (t x N_nodes) matrix which keeps track of node voltage across time
         #self._state is a (t x N_nodes) matrix which keeps track of node voltage across time
         return self._state
 
@@ -1174,6 +1264,14 @@
             # print(f'\t\t\t max error = {max_err}')
 
         return Vi[-1]
+
+    @abstractmethod
+    def dG(self, V, G=None, dt=1e-4, seed=None):
+        pass
+
+    @abstractmethod
+    def updateG(self, V, G=None, update=False):
+        pass
 
     @abstractmethod
     def dG(self, V, G=None, dt=1e-4, seed=None):
@@ -1318,8 +1416,11 @@
         self.vB = self.init_property(vB, noise)      # constant
         self.tc = self.init_property(tc, noise)      # constant
         self.NMSS = self.init_property(NMSS, noise)    # constant Note: This sets a different number of switches per memristor 
+        self.NMSS = self.init_property(NMSS, noise)    # constant Note: This sets a different number of switches per memristor 
         self.Woff = self.init_property(Woff, noise)    # constant
         self.Won = self.init_property(Won, noise)     # constant
+        self._Ga = self.mask(np.divide(self.Woff,self.NMSS)) # constant
+        self._Gb = self.mask(np.divide(self.Won,self.NMSS))   # constant
         self._Ga = self.mask(np.divide(self.Woff,self.NMSS)) # constant
         self._Gb = self.mask(np.divide(self.Won,self.NMSS))   # constant
 
@@ -1352,10 +1453,13 @@
             Gdiff1 = G - self.NMSS * self._Ga
             Gdiff2 = self._Gb - self._Ga
             Nb = self.mask(np.divide(Gdiff1,Gdiff2))
+            Nb = self.mask(np.divide(Gdiff1,Gdiff2))
 
         else:
             Nb = self._Nb
 
+        # ratio of dt to characterictic time of the device tc
+        alpha = np.divide(dt, self.tc, where=self.tc != 0)
         # ratio of dt to characterictic time of the device tc
         alpha = np.divide(dt, self.tc, where=self.tc != 0)
 
@@ -1373,6 +1477,8 @@
         # use random number generator for reproducibility
         rng = np.random.default_rng(seed=seed)
 
+        Gab = rng.binomial(Na.astype(int), self.mask(Pa))
+        Gba = rng.binomial(Nb.astype(int), self.mask(Pb))
         Gab = rng.binomial(Na.astype(int), self.mask(Pa))
         Gba = rng.binomial(Nb.astype(int), self.mask(Pb))
         Gab = rng.binomial(Na.astype(int), self.mask(Pa))
@@ -1497,10 +1603,7 @@
         self._G_history = None
 
         self._state = None
-<<<<<<< HEAD
         
-=======
->>>>>>> ae49e717
 
     def setW(self, w):
         """
@@ -1547,22 +1650,15 @@
         """
         This function initializes property matrices following a normal
         distribution with mean = 'mean' and standard deviation = 'mean' * 'std'
-<<<<<<< HEAD
-=======
-        Returns a CuPy array
->>>>>>> ae49e717
 
         Parameters
         ----------
         # TODO
-<<<<<<< HEAD
         mean : float
             The mean to be used in the Gaussian random generation
         std : float
             The standard deviation to be used in the Gaussian random generation.
             Default: 0.1
-=======
->>>>>>> ae49e717
         seed : int, array_like[ints], SeedSequence, BitGenerator, Generator, optional
             seed to initialize the random number generator, by default None
             for details, see numpy.random.default_rng()
@@ -1591,7 +1687,6 @@
         
         Parameters
         ----------
-<<<<<<< HEAD
         Ve : cupy.ndarray
             An array of the voltages applied to the external nodes
         Vgr : cupy.ndarray
@@ -1608,16 +1703,6 @@
         """
 
         #Sets the ground voltage to 0 if None was passed
-=======
-        # TODO
-
-        Returns
-        -------
-        # TODO
-
-        """
-
->>>>>>> ae49e717
         if Vgr is None:
             Vgr = cp.zeros((self._n_grounded_nodes))
         if G is None:
@@ -1654,7 +1739,6 @@
 
         Parameters
         ----------
-<<<<<<< HEAD
         Vi : cupy.ndarray
             Array of voltages across all internal nodes. Calculated 
             with solveVi
@@ -1671,13 +1755,6 @@
         V : (N,N) cupy.ndarray
             Matrix of voltage across every memristor, ie voltage across
             every connection in the connection matrix W.
-=======
-        # TODO
-
-        Returns
-        -------
-        # TODO
->>>>>>> ae49e717
 
         """
 
@@ -1718,11 +1795,7 @@
         #removes voltage values from V in positions where there is no connection in W 
         return self.mask(V)
 
-<<<<<<< HEAD
     def simulate(self, Vext, ic=None, mode='forward',ret_int_only=False):
-=======
-    def simulate(self, Vext, ic=None, mode='forward'):
->>>>>>> ae49e717
         """
         Simulates the dynamics of a memristive reservoir given an external
         voltage signal V_E
@@ -1739,13 +1812,10 @@
             Refers to the method used to solve the system of equations.
             Use 'forward' for explicit Euler method, and 'backward' for
             implicit Euler method.
-<<<<<<< HEAD
         ret_int_only : boolean
             Flag that tells simulate to return either all of the node 
             states, or only the states of the internal nodes
             Default: False    
-=======
->>>>>>> ae49e717
 
         Returns
         -------
@@ -1755,12 +1825,6 @@
         """
         #Forward is explicit WORKING, backward is implicit 
 
-<<<<<<< HEAD
-=======
-        # print('\n GENERATING RESERVOIR STATES ...')
-        # print(f'\n SIMULATING STATES IN {mode.upper()} MODE ...')
-
->>>>>>> ae49e717
         # initialize reservoir states
         self._state = cp.zeros((len(Vext), self._n_nodes))
 
@@ -1775,14 +1839,7 @@
         for t, Ve in enumerate(Vext):
             if mode == 'forward':
 
-<<<<<<< HEAD
                 #if (t>0) and (t%50 == 0): print(f'\t ----- timestep = {t}')
-=======
-                if (t>0) and (t%50 == 0): print(f'\t ----- timestep = {t}')
-
-                # store external voltages
-                #self._state[t, self._E] = Ve
->>>>>>> ae49e717
 
                 # get voltage at internal nodes
                 Vi = self.solveVi(Ve)
@@ -1810,16 +1867,12 @@
                 self._G_history[t] = self._G
 
         #self._state is a (t x N_nodes) matrix which keeps track of node voltage across time
-<<<<<<< HEAD
 
         #This checks if the flag for returning only the internal nodes is set
         if ret_int_only: 
             return cp.asnumpy(self._state[:,self._I])
         else:
             return cp.asnumpy(self._state)
-=======
-        return cp.asnumpy(self._state)
->>>>>>> ae49e717
 
     def iterate(self, Ve, tol=5e-2, iters=100):
         """
@@ -1893,7 +1946,6 @@
     def mask(self, a):
         """
         This functions converts to zero all entries in matrix 'a' for which there is
-<<<<<<< HEAD
         no existent connection in W
         
         Parameters
@@ -1905,10 +1957,6 @@
         -------
         a : cupy.ndarray
             Masked matrix 'a'
-=======
-        no existent connection
-        # TODO
->>>>>>> ae49e717
         """
         # W = self._W.get()
         a[np.where(self._W == 0)] = 0
@@ -2040,7 +2088,6 @@
     def dG(self, V, G=None, dt=1e-4, seed=None):
         """
         # TODO
-<<<<<<< HEAD
         This function updates the conductance matrix G given V.
         G represents the conductance for each memristor in the network
         (One per connection in W)
@@ -2051,27 +2098,16 @@
             matrix of voltages accross memristors
         G : (N,N) cupy.ndarray
             Matrix of conductances across each memristor in the network
-=======
-        This function updates the conductance matrix G given V
-
-        Parameters
-        ----------
-        V : (N,N) numpy.ndarray
-            matrix of voltages accross memristors
->>>>>>> ae49e717
         seed : int, array_like[ints], SeedSequence, BitGenerator, Generator, optional
             seed to initialize the random number generator, by default None
             for details, see numpy.random.default_rng()
 
         Returns
         -------
-<<<<<<< HEAD
         dNb : cupy.ndarray
             Matrix representing the number of switches change to or from 
             B state per memristor in the network.
             (+ more switches changed to B state,  - More switches changed to A state)
-=======
->>>>>>> ae49e717
 
         References
         ----------
@@ -2122,7 +2158,6 @@
 
     def updateG(self, V, G=None, update=False):
         """
-<<<<<<< HEAD
         This function updates the conductance matrix G
         which represents the conductance across each memristor in
         the network.
@@ -2144,9 +2179,6 @@
         G + dG : (N,N) cupy.ndarray
             returns a copy of the updated conducatance matrix if the update
             flag is false
-=======
-        # TODO
->>>>>>> ae49e717
         """
 
         if G is None:
