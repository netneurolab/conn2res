--- conflicted
+++ resolved
@@ -1040,8 +1040,6 @@
         #     else:
         #         V[i, j] = nv_dict[j] - nv_dict[i]
 
-<<<<<<< HEAD
-=======
         # Parallel(n_jobs=8,prefer='processes')(delayed(pairwise)(i,j) for i, j in list(zip(*np.where(self._W != 0))))
 
         vec = np.zeros(len(self._W), dtype=np.float32)
@@ -1051,7 +1049,6 @@
         V = np.abs(np.subtract.outer(vec,vec))
 
         #removes voltage values from V in positions where there is no connection in W 
->>>>>>> 1a9e4792
         return self.mask(V)
 
     def simulate(self, Vext, ic=None, mode='forward'):
@@ -1096,15 +1093,10 @@
         for t, Ve in enumerate(Vext):
             if mode == 'forward':
 
-<<<<<<< HEAD
-                if (t > 0) and (t % 2 == 0):
-                    print(f'\t ----- timestep = {t}')
-=======
                 if (t>0) and (t%100 == 0): print(f'\t ----- timestep = {t}')
 
                 # store external voltages
                 #self._state[t, self._E] = Ve
->>>>>>> 1a9e4792
 
                 # get voltage at internal nodes
                 Vi = self.solveVi(Ve)
@@ -1385,11 +1377,8 @@
 
         Gab = rng.binomial(Na.astype(int), self.mask(Pa))
         Gba = rng.binomial(Nb.astype(int), self.mask(Pb))
-<<<<<<< HEAD
-=======
         Gab = rng.binomial(Na.astype(int), self.mask(Pa))
         Gba = rng.binomial(Nb.astype(int), self.mask(Pb))
->>>>>>> 1a9e4792
 
         if utils.check_symmetric(self._W):
             Gab = utils.make_symmetric(Gab)
